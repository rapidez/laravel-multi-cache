--- conflicted
+++ resolved
@@ -199,14 +199,7 @@
         $success = true;
 
         foreach ($this->stores as $store) {
-<<<<<<< HEAD
             $success = $store->flush() && $success; // @phpstan-ignore-line
-=======
-            if (! method_exists($store, 'flush')) {
-                continue;
-            }
-            $success = $store->flush() && $success;
->>>>>>> c005a925
         }
 
         return $success;
